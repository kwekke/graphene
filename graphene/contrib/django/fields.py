--- conflicted
+++ resolved
@@ -14,7 +14,7 @@
         return f
 
     def __init__(self, *args, **kwargs):
-        self.field = kwargs.pop('_field')
+        self.field = kwargs.pop('_field', None)
         return super(DjangoField, self).__init__(*args, **kwargs)
 
 
@@ -56,14 +56,10 @@
         if not field_object_type:
             raise SkipField()
         if is_node(field_object_type):
-<<<<<<< HEAD
-            field = DjangoConnectionField(field_object_type, _field=self.field)
-=======
             if field_object_type._meta.filter_fields:
-                field = DjangoFilterConnectionField(field_object_type)
+                field = DjangoFilterConnectionField(field_object_type, _field=self.field)
             else:
-                field = DjangoConnectionField(field_object_type)
->>>>>>> a1519fc2
+                field = DjangoConnectionField(field_object_type, _field=self.field)
         else:
             field = DjangoField(List(field_object_type), _field=self.field)
         field.contribute_to_class(self.object_type, self.attname)
