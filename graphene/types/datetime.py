--- conflicted
+++ resolved
@@ -31,14 +31,10 @@
 
     @staticmethod
     def parse_value(value):
-<<<<<<< HEAD
-        return parse_date(value)
-=======
         try:
-            return iso8601.parse_date(value).date()
-        except iso8601.ParseError:
+            return parse_date(value)
+        except ValueError:
             return None
->>>>>>> d46d8e8c
 
 
 class DateTime(Scalar):
@@ -62,14 +58,10 @@
 
     @staticmethod
     def parse_value(value):
-<<<<<<< HEAD
-        return parse_datetime(value)
-=======
         try:
-            return iso8601.parse_date(value)
-        except iso8601.ParseError:
+            return parse_datetime(value)
+        except ValueError:
             return None
->>>>>>> d46d8e8c
 
 
 class Time(Scalar):
@@ -93,12 +85,7 @@
 
     @classmethod
     def parse_value(cls, value):
-<<<<<<< HEAD
-        return parse_time(value)
-=======
         try:
-            dt = iso8601.parse_date('{}T{}'.format(cls.epoch_date, value))
-            return datetime.time(dt.hour, dt.minute, dt.second, dt.microsecond, dt.tzinfo)
-        except iso8601.ParseError:
-            return None
->>>>>>> d46d8e8c
+            return parse_time(value)
+        except ValueError:
+            return None