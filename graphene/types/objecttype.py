--- conflicted
+++ resolved
@@ -147,51 +147,6 @@
 
         return cls
 
-<<<<<<< HEAD
-    def get_interfaces(cls, bases):
-        return (b for b in bases if issubclass(b, Interface))
-
-    def is_object_type(cls):
-        return issubclass(cls, ObjectType)
-
-    @staticmethod
-    def _get_interface_options(meta):
-        return Options(
-            meta,
-            name=None,
-            description=None,
-            graphql_type=None,
-            abstract=False
-        )
-
-    @staticmethod
-    def _create_interface(cls, name, bases, attrs):
-        options = cls._get_interface_options(attrs.pop('Meta', None))
-
-        fields = get_fields(Interface, attrs, bases)
-        attrs = attrs_without_fields(attrs, fields)
-        cls = type.__new__(cls, name, bases, dict(attrs, _meta=options))
-
-        if not options.graphql_type:
-            fields = copy_fields(Field, fields, parent=cls)
-            options.graphql_type = GrapheneInterfaceType(
-                graphene_type=cls,
-                name=options.name or cls.__name__,
-                resolve_type=cls.resolve_type,
-                description=options.description or cls.__doc__,
-                fields=fields,
-            )
-        else:
-            assert not fields, "Can't mount Fields in an Interface with a defined graphql_type"
-            fields = copy_fields(options.graphql_type.get_fields(), parent=cls)
-
-        for name, field in fields.items():
-            setattr(cls, field.attname or name, field)
-
-        return cls
-
-=======
->>>>>>> 18270993
 
 class ObjectType(six.with_metaclass(ObjectTypeMeta)):
 
