--- conflicted
+++ resolved
@@ -43,11 +43,8 @@
 from .utils.module_loading import lazy_import
 
 
-<<<<<<< HEAD
 VERSION = (3, 0, 0, "alpha", 0)
-=======
-VERSION = (2, 1, 8, "final", 0)
->>>>>>> 3d0e460b
+
 
 __version__ = get_version(VERSION)
 
